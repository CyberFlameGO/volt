--- conflicted
+++ resolved
@@ -12,20 +12,10 @@
 
     for arg in 0..args.len() {
         if arg > 1 {
-<<<<<<< HEAD
-            if args[arg].starts_with("--") {
+            if args[arg].starts_with("--") || args[arg].starts_with("-") {
                 flags.push(args[arg].clone());
             } else {
                 packages.push(args[arg].clone());
-=======
-            if command == "init" || command == "install" || command == "add" || command == "remove"
-            {
-                if args[arg].starts_with("--") || args[arg].starts_with("-") {
-                    flags.push(args[arg].clone());
-                } else {
-                    packages.push(args[arg].clone());
-                }
->>>>>>> 5825dd5e
             }
         }
     }
