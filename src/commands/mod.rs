/*
    Copyright 2021 Volt Contributors

    Licensed under the Apache License, Version 2.0 (the "License");
    you may not use this file except in compliance with the License.
    You may obtain a copy of the License at

        http://www.apache.org/licenses/LICENSE-2.0

    Unless required by applicable law or agreed to in writing, software
    distributed under the License is distributed on an "AS IS" BASIS,
    WITHOUT WARRANTIES OR CONDITIONS OF ANY KIND, either express or implied.
    See the License for the specific language governing permissions and
    limitations under the License.
*/

// Std Imports
use std::str::FromStr;
use std::sync::Arc;

// Library Imports
use anyhow::Result;
use async_trait::async_trait;

// Crate Level Imports
use crate::utils::App;

// Modules
pub mod add;
pub mod clone;
pub mod deploy;
pub mod help;
pub mod init;
pub mod install;
pub mod remove;
<<<<<<< HEAD
=======
pub mod deploy;
pub mod create;
pub mod clone;
>>>>>>> b9d8df53

#[derive(Debug)]
pub enum AppCommand {
    Add,
    Help,
    Init,
    Install,
    Remove,
    Deploy,
<<<<<<< HEAD
    Clone,
=======
    Create,
>>>>>>> b9d8df53
}

impl FromStr for AppCommand {
    type Err = ();

    fn from_str(s: &str) -> Result<Self, Self::Err> {
        match s {
            "add" => Ok(Self::Add),
            "help" => Ok(Self::Help),
            "init" => Ok(Self::Init),
            "install" => Ok(Self::Install),
            "remove" => Ok(Self::Remove),
            "deploy" => Ok(Self::Deploy),
<<<<<<< HEAD
            "clone" => Ok(Self::Clone),
=======
            "create" => Ok(Self::Create),
>>>>>>> b9d8df53
            _ => Err(()),
        }
    }
}

impl AppCommand {
    pub fn current() -> Option<Self> {
        match std::env::args().nth(1) {
            Some(cmd) => Self::from_str(cmd.as_str()).ok(),
            None => None,
        }
    }

    pub fn help(&self) -> String {
        match self {
            Self::Add => add::Add::help(),
            Self::Help => help::Help::help(),
            Self::Init => init::Init::help(),
            Self::Install => install::Install::help(),
            Self::Remove => remove::Remove::help(),
            Self::Deploy => deploy::Deploy::help(),
<<<<<<< HEAD
            Self::Clone => clone::Clone::help(),
=======
            Self::Create => create::Create::help(),
>>>>>>> b9d8df53
        }
    }

    pub async fn run(&self, app: App) -> Result<()> {
        let app = Arc::new(app);
        match self {
            Self::Add => add::Add::exec(app).await,
            Self::Help => help::Help::exec(app).await,
            Self::Init => init::Init::exec(app).await,
            Self::Install => install::Install::exec(app).await,
            Self::Remove => remove::Remove::exec(app).await,
            Self::Deploy => deploy::Deploy::exec(app).await,
<<<<<<< HEAD
            Self::Clone => clone::Clone::exec(app).await,
=======
            Self::Create => create::Create::exec(app).await,
>>>>>>> b9d8df53
        }
    }
}

#[async_trait]
pub trait Command {
    fn help() -> String;

    async fn exec(app: Arc<App>) -> Result<()>;
}<|MERGE_RESOLUTION|>--- conflicted
+++ resolved
@@ -28,17 +28,12 @@
 // Modules
 pub mod add;
 pub mod clone;
+pub mod create;
 pub mod deploy;
 pub mod help;
 pub mod init;
 pub mod install;
 pub mod remove;
-<<<<<<< HEAD
-=======
-pub mod deploy;
-pub mod create;
-pub mod clone;
->>>>>>> b9d8df53
 
 #[derive(Debug)]
 pub enum AppCommand {
@@ -48,11 +43,8 @@
     Install,
     Remove,
     Deploy,
-<<<<<<< HEAD
     Clone,
-=======
     Create,
->>>>>>> b9d8df53
 }
 
 impl FromStr for AppCommand {
@@ -66,11 +58,8 @@
             "install" => Ok(Self::Install),
             "remove" => Ok(Self::Remove),
             "deploy" => Ok(Self::Deploy),
-<<<<<<< HEAD
             "clone" => Ok(Self::Clone),
-=======
             "create" => Ok(Self::Create),
->>>>>>> b9d8df53
             _ => Err(()),
         }
     }
@@ -92,11 +81,8 @@
             Self::Install => install::Install::help(),
             Self::Remove => remove::Remove::help(),
             Self::Deploy => deploy::Deploy::help(),
-<<<<<<< HEAD
             Self::Clone => clone::Clone::help(),
-=======
             Self::Create => create::Create::help(),
->>>>>>> b9d8df53
         }
     }
 
@@ -109,11 +95,8 @@
             Self::Install => install::Install::exec(app).await,
             Self::Remove => remove::Remove::exec(app).await,
             Self::Deploy => deploy::Deploy::exec(app).await,
-<<<<<<< HEAD
             Self::Clone => clone::Clone::exec(app).await,
-=======
             Self::Create => create::Create::exec(app).await,
->>>>>>> b9d8df53
         }
     }
 }
