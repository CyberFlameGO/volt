--- conflicted
+++ resolved
@@ -55,7 +55,6 @@
                 })
                 .ok()
                 .flatten()
-<<<<<<< HEAD
                 .unwrap_or_else(|| "app".to_string());
 
             let version = "0.1.0".to_string();
@@ -69,6 +68,7 @@
                     .ok()
                     .flatten()
                     .unwrap_or_else(|| String::new());
+
                 let git_email = get_git_config("user.email")
                     .ok()
                     .flatten()
@@ -104,7 +104,10 @@
                 allow_empty: false,
             };
 
-            let name = input.run().unwrap();
+            let name = input.run().unwrap_or_else(|err| {
+                eprintln!("{}", err);
+                process::exit(1);
+            });
 
             // Get "version"
             let input: Input = Input {
@@ -113,7 +116,14 @@
                 allow_empty: false,
             };
 
-            let version = input.run().unwrap();
+            let version = input.run().unwrap_or_else(|err| {
+                eprintln!(
+                    "{}: {}",
+                    "error".bright_red().bold(),
+                    err.to_string().bright_yellow()
+                );
+                process::exit(1);
+            });
 
             // Get "description"
             let input: Input = Input {
@@ -122,9 +132,12 @@
                 allow_empty: true,
             };
 
-            let description = input.run().unwrap_or_else(|error| {
-                // Handle Error
-                eprintln!("{}", error);
+            let description = input.run().unwrap_or_else(|err| {
+                eprintln!(
+                    "{}: {}",
+                    "error".bright_red().bold(),
+                    err.to_string().bright_yellow()
+                );
                 process::exit(1);
             });
 
@@ -135,16 +148,58 @@
                 allow_empty: false,
             };
 
-            let main = input.run().unwrap();
+            let main = input.run().unwrap_or_else(|err| {
+                eprintln!(
+                    "{}: {}",
+                    "error".bright_red().bold(),
+                    err.to_string().bright_yellow()
+                );
+                process::exit(1);
+            });
 
             // Get "author"
-            let input: Input = Input {
-                message: String::from("author"),
-                default: None,
-                allow_empty: true,
-            };
-
-            let author = input.run().unwrap();
+            let git_user_name = get_git_config("user.name")
+                .ok()
+                .flatten()
+                .unwrap_or_else(|| String::new());
+
+            let git_email = get_git_config("user.email")
+                .ok()
+                .flatten()
+                .map(|email| format!("<{}>", email))
+                .unwrap_or_else(|| String::new());
+
+            let author;
+
+            if git_user_name != String::new() && git_email != String::new() {
+                let input: Input = Input {
+                    message: String::from("author"),
+                    default: Some(format!("{} {}", git_user_name, git_email)),
+                    allow_empty: true,
+                };
+                author = input.run().unwrap_or_else(|err| {
+                    eprintln!(
+                        "{}: {}",
+                        "error".bright_red().bold(),
+                        err.to_string().bright_yellow()
+                    );
+                    process::exit(1);
+                });
+            } else {
+                let input: Input = Input {
+                    message: String::from("author"),
+                    default: None,
+                    allow_empty: true,
+                };
+                author = input.run().unwrap_or_else(|err| {
+                    eprintln!(
+                        "{}: {}",
+                        "error".bright_red().bold(),
+                        err.to_string().bright_yellow()
+                    );
+                    process::exit(1);
+                });
+            }
 
             // Get "repository"
             let input: Input = Input {
@@ -153,7 +208,14 @@
                 allow_empty: true,
             };
 
-            let repository = input.run().unwrap();
+            let repository = input.run().unwrap_or_else(|err| {
+                eprintln!(
+                    "{}: {}",
+                    "error".bright_red().bold(),
+                    err.to_string().bright_yellow()
+                );
+                process::exit(1);
+            });
 
             let licenses: Vec<String> = License::options();
 
@@ -164,7 +226,14 @@
                 items: licenses.clone(),
             };
 
-            select.run().unwrap();
+            select.run().unwrap_or_else(|err| {
+                eprintln!(
+                    "{}: {}",
+                    "error".bright_red().bold(),
+                    err.to_string().bright_yellow()
+                );
+                process::exit(1);
+            });
 
             let license = License::from_index(select.selected.unwrap()).unwrap();
 
@@ -173,7 +242,14 @@
                 default: false,
             };
 
-            let private = input.run().unwrap();
+            let private = input.run().unwrap_or_else(|err| {
+                eprintln!(
+                    "{}: {}",
+                    "error".bright_red().bold(),
+                    err.to_string().bright_yellow()
+                );
+                process::exit(1);
+            });
 
             InitData {
                 name: name,
@@ -190,223 +266,14 @@
         let mut file = File::create(r"package.json").unwrap();
         if let Err(error) = file.write(data.dump().as_bytes()) {
             eprintln!(
-                "{} : {}",
-                "Failed To Create package.json".bright_red(),
+                "{} : {} {}",
+                "error:".bright_red().bold(),
+                "Failed To Create package.json -".bright_red(),
                 error.to_string().bright_yellow().bold()
             );
             process::exit(1);
         }
 
-        println!("Initialized directory! Hooray!");
+        println!("{}", "Successfully Initialized package.json".bright_green());
     }
-=======
-                .unwrap_or_else(|| String::new());
-
-            let git_email = get_git_config("user.email")
-                .ok()
-                .flatten()
-                .map(|email| format!("<{}>", email))
-                .unwrap_or_else(|| String::new());
-
-            if git_user_name.is_empty() && git_email.is_empty() {
-                None
-            } else {
-                Some([git_user_name, git_email].join(" "))
-            }
-        };
-
-        let repository = get_git_config("remote.origin.url").ok().flatten();
-
-        let license = License::default();
-
-        InitData {
-            name: name,
-            version: version,
-            description: description,
-            main: main,
-            repository: repository,
-            author: author,
-            license: license,
-            private: None,
-        }
-    } else {
-        // Get "name"
-        let input: Input = Input {
-            message: String::from("name"),
-            default: Some(cwd),
-            allow_empty: false,
-        };
-
-        let name = input.run().unwrap_or_else(|err| {
-            eprintln!("{}", err);
-            process::exit(1);
-        });
-
-        // Get "version"
-        let input: Input = Input {
-            message: String::from("version"),
-            default: Some(String::from("1.0.0")),
-            allow_empty: false,
-        };
-
-        let version = input.run().unwrap_or_else(|err| {
-            eprintln!(
-                "{}: {}",
-                "error".bright_red().bold(),
-                err.to_string().bright_yellow()
-            );
-            process::exit(1);
-        });
-
-        // Get "description"
-        let input: Input = Input {
-            message: String::from("description"),
-            default: None,
-            allow_empty: true,
-        };
-
-        let description = input.run().unwrap_or_else(|err| {
-            eprintln!(
-                "{}: {}",
-                "error".bright_red().bold(),
-                err.to_string().bright_yellow()
-            );
-            process::exit(1);
-        });
-
-        // Get "main"
-        let input: Input = Input {
-            message: String::from("main"),
-            default: Some(String::from("index.js")),
-            allow_empty: false,
-        };
-
-        let main = input.run().unwrap_or_else(|err| {
-            eprintln!(
-                "{}: {}",
-                "error".bright_red().bold(),
-                err.to_string().bright_yellow()
-            );
-            process::exit(1);
-        });
-
-        // Get "author"
-        let git_user_name = get_git_config("user.name")
-            .ok()
-            .flatten()
-            .unwrap_or_else(|| String::new());
-
-        let git_email = get_git_config("user.email")
-            .ok()
-            .flatten()
-            .map(|email| format!("<{}>", email))
-            .unwrap_or_else(|| String::new());
-
-        let author;
-
-        if git_user_name != String::new() && git_email != String::new() {
-            let input: Input = Input {
-                message: String::from("author"),
-                default: Some(format!("{} {}", git_user_name, git_email)),
-                allow_empty: true,
-            };
-            author = input.run().unwrap_or_else(|err| {
-                eprintln!(
-                    "{}: {}",
-                    "error".bright_red().bold(),
-                    err.to_string().bright_yellow()
-                );
-                process::exit(1);
-            });
-        } else {
-            let input: Input = Input {
-                message: String::from("author"),
-                default: None,
-                allow_empty: true,
-            };
-            author = input.run().unwrap_or_else(|err| {
-                eprintln!(
-                    "{}: {}",
-                    "error".bright_red().bold(),
-                    err.to_string().bright_yellow()
-                );
-                process::exit(1);
-            });
-        }
-
-        // Get "repository"
-        let input: Input = Input {
-            message: String::from("repository"),
-            default: None,
-            allow_empty: true,
-        };
-
-        let repository = input.run().unwrap_or_else(|err| {
-            eprintln!(
-                "{}: {}",
-                "error".bright_red().bold(),
-                err.to_string().bright_yellow()
-            );
-            process::exit(1);
-        });
-
-        let licenses: Vec<String> = License::options();
-
-        let select = Select {
-            message: String::from("License"),
-            paged: true,
-            selected: Some(1),
-            items: licenses.clone(),
-        };
-
-        select.run().unwrap_or_else(|err| {
-            eprintln!(
-                "{}: {}",
-                "error".bright_red().bold(),
-                err.to_string().bright_yellow()
-            );
-            process::exit(1);
-        });
-
-        let license = License::from_index(select.selected.unwrap()).unwrap();
-
-        let input = Confirm {
-            message: String::from("private"),
-            default: false,
-        };
-
-        let private = input.run().unwrap_or_else(|err| {
-            eprintln!(
-                "{}: {}",
-                "error".bright_red().bold(),
-                err.to_string().bright_yellow()
-            );
-            process::exit(1);
-        });
-
-        InitData {
-            name: name,
-            version: version,
-            description: Some(description),
-            main: main,
-            repository: Some(repository),
-            author: Some(author),
-            license: license,
-            private: Some(private),
-        }
-    };
-
-    let mut file = File::create(r"package.json").unwrap();
-    if let Err(error) = file.write(data.dump().as_bytes()) {
-        eprintln!(
-            "{} : {} {}",
-            "error:".bright_red().bold(),
-            "Failed To Create package.json -".bright_red(),
-            error.to_string().bright_yellow().bold()
-        );
-        process::exit(1);
-    }
-
-    println!("{}", "Successfully Initialized package.json".bright_green())
->>>>>>> b0b8ed5c
 }