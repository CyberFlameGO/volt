--- conflicted
+++ resolved
@@ -167,22 +167,7 @@
                 .template(("{spinner:.green}".to_string() + format!(" {}", text).as_str()).as_str())
                 .tick_strings(&["┤", "┘", "┴", "└", "├", "┌", "┬", "┐"]),
         );
-<<<<<<< HEAD
         progress_bar.enable_steady_tick(100);
-=======
-
-        let completed = Arc::new(AtomicBool::new(false));
-
-        let completed_clone = completed.clone();
-
-        let handle = tokio::spawn(async move {
-            while !completed_clone.load(Ordering::Relaxed) {
-                progress_bar.inc(5);
-                tokio::time::sleep(std::time::Duration::from_millis(100)).await;
-            }
-            progress_bar.finish_and_clear();
-        });
->>>>>>> c8279e3d
 
         loop {
             match workers.next().await {
