<<<<<<< HEAD
/*
    Copyright 2021 Volt Contributors
=======
use miette::Result;
>>>>>>> 8c082c35

    Licensed under the Apache License, Version 2.0 (the "License");
    you may not use this file except in compliance with the License.
    You may obtain a copy of the License at

        http://www.apache.org/licenses/LICENSE-2.0

    Unless required by applicable law or agreed to in writing, software
    distributed under the License is distributed on an "AS IS" BASIS,
    WITHOUT WARRANTIES OR CONDITIONS OF ANY KIND, either express or implied.
    See the License for the specific language governing permissions and
    limitations under the License.
*/

use crate::commands::add::PackageInfo;
use crate::core::utils::{constants::MAX_RETRIES, errors::VoltError, voltapi::VoltPackage};

use futures::{stream::FuturesOrdered, TryStreamExt};
use isahc::{
    config::{Configurable, SslOption},
    http::StatusCode,
    AsyncReadResponseExt, Request, RequestExt,
};
use miette::Result;
use semver_rs::Version;
use serde_json::Value;
use ssri::{Algorithm, Integrity};

pub fn parse_versions(packages: &[String]) -> Result<Vec<PackageInfo>> {
    let mut parsed: Vec<PackageInfo> = vec![];

    for package in packages.iter() {
        let split = package.split('@').map(|s| s.trim()).collect::<Vec<&str>>();
        let length = split.len();

        if length == 1 {
            parsed.push(PackageInfo {
                name: split[0].to_string(),
                version: None,
            });
        } else if length == 2 && !package.contains('/') {
            parsed.push(PackageInfo {
                name: split[0].to_string(),
                version: Some(split[1].to_string()),
            });
        } else if length == 2 && package.contains('/') {
            parsed.push(PackageInfo {
                name: format!("@{}", split[1]),
                version: None,
            });
        } else if length == 3 && package.contains('/') {
            parsed.push(PackageInfo {
                name: format!("@{}", split[1]),
                version: Some(split[2].to_string()),
            });
        }
    }

    Ok(parsed)
}

// Get version from NPM
pub async fn get_version(
    package_info: PackageInfo,
) -> Result<(PackageInfo, String, VoltPackage, bool)> {
    let mut retries = 0;

    let package_name = package_info.name;

    let count = package_name.matches('@').count();

    if (count == 1 && package_name.contains('/')) || (count == 0 && !package_name.contains('/')) {
        loop {
            let client: Request<&str> =
                Request::get(format!("https://registry.npmjs.org/{}", package_name))
                    .header(
                        "accept",
                        "application/vnd.npm.install-v1+json; q=1.0, application/json; q=0.8, */*",
                    )
                    .header("accept-encoding", "gzip,deflate")
                    .header("connection", "keep-alive")
                    .header("host", "registry.npmjs.org")
<<<<<<< HEAD
                    .ssl_options(SslOption::DANGER_ACCEPT_REVOKED_CERTS)
=======
>>>>>>> 8c082c35
                    .body("")
                    .map_err(VoltError::RequestBuilderError)?;

            let mut response = client.send_async().await.unwrap_or_else(|e| {
                println!("{:?}", e);
                std::process::exit(1);
            });

            match *response.status_mut() {
                StatusCode::OK => {
                    let text = response.text().await.map_err(VoltError::IoTextRecError)?;

                    match serde_json::from_str::<Value>(&text).unwrap()["dist-tags"]["latest"]
                        .as_str()
                    {
                        Some(latest) => {
                            let num_deps;

                            match serde_json::from_str::<Value>(&text).unwrap()["versions"][latest]
                                ["dependencies"]
                                .as_object()
                            {
                                Some(value) => {
                                    num_deps = value.keys().count();
                                }
                                None => {
                                    num_deps = 0;
                                }
                            }

                            let package: VoltPackage;

                            match serde_json::from_str::<Value>(&text).unwrap()["versions"][latest]
                                ["dist"]
                                .as_object()
                            {
                                Some(value) => {
                                    let hash_string: String;

                                    if value.contains_key("integrity") {
                                        hash_string =
                                            value["integrity"].to_string().replace("\"", "");
                                    } else {
                                        hash_string = format!(
                                            "sha1-{}",
                                            base64::encode(value["shasum"].to_string())
                                        );
                                    }

                                    let integrity: Integrity =
                                        hash_string.parse().map_err(|_| {
                                            VoltError::HashParseError {
                                                hash: hash_string.to_string(),
                                            }
                                        })?;

                                    let algo = integrity.pick_algorithm();

                                    let mut hash = integrity
                                        .hashes
                                        .into_iter()
                                        .find(|h| h.algorithm == algo)
                                        .map(|h| Integrity { hashes: vec![h] })
                                        .map(|i| i.to_hex().1)
                                        .ok_or(VoltError::IntegrityConversionError)?;

                                    match algo {
                                        Algorithm::Sha1 => {
                                            hash = format!("sha1-{}", hash);
                                        }
                                        Algorithm::Sha512 => {
                                            hash = format!("sha512-{}", hash);
                                        }
                                        _ => {}
                                    }

                                    package = VoltPackage {
                                        name: package_name.clone(),
                                        version: latest.to_string(),
                                        tarball: value["tarball"].to_string().replace("\"", ""),
                                        bin: None,
                                        integrity: hash.clone(),
                                        peer_dependencies: None,
                                        dependencies: None,
                                    };

                                    return Ok((
                                        PackageInfo {
                                            name: package_name,
                                            version: Some(latest.to_string()),
                                        },
                                        hash,
                                        package,
                                        num_deps == 0,
                                    ));
                                }
                                None => {
                                    return Err(VoltError::HashLookupError {
                                        version: latest.to_string(),
                                    }
                                    .into());
                                }
                            }
                        }
                        None => {
                            return Err(VoltError::VersionLookupError { name: package_name }.into());
                        }
                    }
                }
                StatusCode::NOT_FOUND => {
                    if retries == MAX_RETRIES {
                        return Err(VoltError::TooManyRequests {
                            url: format!("https://registry.npmjs.org/{}", package_name),
                            package_name: package_name.to_string(),
                        }
                        .into());
                    }
                }
                _ => {
                    if retries == MAX_RETRIES {
                        return Err(VoltError::PackageNotFound {
                            url: format!("https://registry.npmjs.org/{}", package_name),
                            package_name: package_name.to_string(),
                        }
                        .into());
                    }
                }
            }

            retries += 1;
        }
    } else if count == 2 && package_name.contains('/') {
        let input_version = package_name.split('@').collect::<Vec<&str>>()[2].to_string();

        let version_requirement = semver_rs::Range::new(&input_version).parse().unwrap();

        loop {
            let name = format!("@{}", input_version);

            let client: Request<&str> = Request::get(format!(
                "https://registry.npmjs.org/{}",
                package_name.replace(&name, "")
            ))
            .header(
                "accept",
                "application/vnd.npm.install-v1+json; q=1.0, application/json; q=0.8, */*",
            )
            .header("accept-encoding", "gzip, deflate, br")
            .header("connection", "keep-alive")
            .header("host", "registry.npmjs.org")
            // .version_negotiation(VersionNegotiation::http11())
            .body("")
            .map_err(VoltError::RequestBuilderError)?;

            let mut response = client.send_async().await.unwrap_or_else(|e| {
                println!("{}", e);
                std::process::exit(1);
            });

            match *response.status_mut() {
                StatusCode::OK => {
                    let text = response.text().await.map_err(VoltError::IoTextRecError)?;

                    match serde_json::from_str::<Value>(&text).unwrap()["versions"].as_object() {
                        Some(value) => {
                            let mut available_versions = value
                                .keys()
                                .filter_map(|k| Version::new(k).parse().ok())
                                .filter(|v| version_requirement.test(v))
                                .collect::<Vec<_>>();

                            available_versions
                                .sort_unstable_by(|a, b| a.partial_cmp(b).unwrap().reverse());

                            if available_versions.is_empty() {
                                return Err(
                                    VoltError::VersionLookupError { name: package_name }.into()
                                );
                            }

                            let num_deps;

                            match serde_json::from_str::<Value>(&text).unwrap()["versions"]
                                [available_versions[0].to_string()]["dependencies"]
                                .as_object()
                            {
                                Some(value) => {
                                    num_deps = value.keys().count();
                                }
                                None => {
                                    num_deps = 0;
                                }
                            }

                            let package: VoltPackage;

                            match serde_json::from_str::<Value>(&text).unwrap()["versions"]
                                [available_versions[0].to_string()]["dist"]
                                .as_object()
                            {
                                Some(value) => {
                                    let hash_string: String;

                                    if value.contains_key("integrity") {
                                        hash_string =
                                            value["integrity"].to_string().replace("\"", "");
                                    } else {
                                        hash_string = format!(
                                            "sha1-{}",
                                            base64::encode(value["shasum"].to_string())
                                        );
                                    }

                                    let integrity: Integrity =
                                        hash_string.parse().map_err(|_| {
                                            VoltError::HashParseError {
                                                hash: hash_string.to_string(),
                                            }
                                        })?;

                                    let algo = integrity.pick_algorithm();

                                    let mut hash = integrity
                                        .hashes
                                        .into_iter()
                                        .find(|h| h.algorithm == algo)
                                        .map(|h| Integrity { hashes: vec![h] })
                                        .map(|i| i.to_hex().1)
                                        .ok_or(VoltError::IntegrityConversionError)?;

                                    match algo {
                                        Algorithm::Sha1 => {
                                            hash = format!("sha1-{}", hash);
                                        }
                                        Algorithm::Sha512 => {
                                            hash = format!("sha512-{}", hash);
                                        }
                                        _ => {}
                                    }

                                    package = VoltPackage {
                                        name: package_name.replace(&name, ""),
                                        version: input_version,
                                        tarball: value["tarball"].to_string().replace("\"", ""),
                                        bin: None,
                                        integrity: hash.clone(),
                                        peer_dependencies: None,
                                        dependencies: None,
                                    };

                                    return Ok((
                                        PackageInfo {
                                            name: package_name,
                                            version: Some(available_versions[0].to_string()),
                                        },
                                        hash,
                                        package,
                                        num_deps == 0,
                                    ));
                                }
                                None => {
                                    return Err(VoltError::HashLookupError {
                                        version: available_versions[0].to_string(),
                                    }
                                    .into());
                                }
                            }
                        }
                        None => {
                            return Err(VoltError::VersionLookupError { name: package_name }.into());
                        }
                    }
                }
                StatusCode::NOT_FOUND => {
                    if retries == MAX_RETRIES {
                        return Err(VoltError::TooManyRequests {
                            url: format!("https://registry.npmjs.org/{}", package_name),
                            package_name: package_name.to_string(),
                        }
                        .into());
                    }
                }
                _ => {
                    return Err(VoltError::PackageNotFound {
                        url: format!("https://registry.npmjs.org/{}", package_name),
                        package_name: package_name.to_string(),
                    }
                    .into());
                }
            }

            retries += 1;
        }
    } else if count == 1 && !package_name.contains('/') {
        let input_version = package_name.split('@').collect::<Vec<&str>>()[1].to_string();

        let version_requirement = semver_rs::Range::new(&input_version).parse().unwrap();

        loop {
            let name = format!("@{}", input_version);

            let client: Request<&str> = Request::get(format!(
                "https://registry.npmjs.org/{}",
                package_name.replace(&name, "")
            ))
            .header(
                "accept",
                "application/vnd.npm.install-v1+json; q=1.0, application/json; q=0.8, */*",
            )
            .header("accept-encoding", "gzip, deflate, br")
            .header("connection", "keep-alive")
            .header("host", "registry.npmjs.org")
<<<<<<< HEAD
=======
            // .version_negotiation(VersionNegotiation::http11())
>>>>>>> 8c082c35
            .body("")
            .map_err(VoltError::RequestBuilderError)?;

            let mut response = client.send_async().await.unwrap_or_else(|e| {
                eprintln!("{:?}", e);
                std::process::exit(1);
            });

            match *response.status_mut() {
                StatusCode::OK => {
                    let text = response.text().await.map_err(VoltError::IoTextRecError)?;

                    if let Some(value) =
                        serde_json::from_str::<Value>(&text).unwrap()["versions"].as_object()
                    {
                        let mut available_versions = value
                            .keys()
                            .filter_map(|k| Version::new(k).parse().ok())
                            .filter(|v| version_requirement.test(v))
                            .collect::<Vec<_>>();

                        available_versions
                            .sort_unstable_by(|a, b| a.partial_cmp(b).unwrap().reverse());

                        if available_versions.is_empty() {
                            return Err(VoltError::VersionLookupError { name: package_name }.into());
                        }

                        let num_deps;

                        match serde_json::from_str::<Value>(&text).unwrap()["versions"]
                            [available_versions[0].to_string()]["dependencies"]
                            .as_object()
                        {
                            Some(value) => {
                                num_deps = value.keys().count();
                            }
                            None => {
                                num_deps = 0;
                            }
                        }

                        let package: VoltPackage;

                        match serde_json::from_str::<Value>(&text).unwrap()["versions"]
                            [available_versions[0].to_string()]["dist"]
                            .as_object()
                        {
                            Some(value) => {
                                let hash_string: String;

                                if value.contains_key("integrity") {
                                    hash_string = value["integrity"].to_string().replace("\"", "");
                                } else {
                                    hash_string = format!(
                                        "sha1-{}",
                                        base64::encode(value["shasum"].to_string())
                                    );
                                }

                                let integrity: Integrity =
                                    hash_string.parse().map_err(|_| VoltError::HashParseError {
                                        hash: hash_string.to_string(),
                                    })?;

                                let algo = integrity.pick_algorithm();

                                let mut hash = integrity
                                    .hashes
                                    .into_iter()
                                    .find(|h| h.algorithm == algo)
                                    .map(|h| Integrity { hashes: vec![h] })
                                    .map(|i| i.to_hex().1)
                                    .ok_or(VoltError::IntegrityConversionError)?;

                                match algo {
                                    Algorithm::Sha1 => {
                                        hash = format!("sha1-{}", hash);
                                    }
                                    Algorithm::Sha512 => {
                                        hash = format!("sha512-{}", hash);
                                    }
                                    _ => {}
<<<<<<< HEAD
                                }

                                package = VoltPackage {
                                    name: package_name.replace(&name, ""),
                                    version: input_version,
                                    tarball: value["tarball"].to_string().replace("\"", ""),
                                    bin: None,
                                    integrity: hash.clone(),
                                    peer_dependencies: None,
                                    dependencies: None,
                                };

                                return Ok((
                                    PackageInfo {
                                        name: package_name,
                                        version: Some(available_versions[0].to_string()),
                                    },
                                    hash,
                                    package,
                                    num_deps == 0,
                                ));
                            }
                            None => {
                                return Err(VoltError::HashLookupError {
                                    version: available_versions[0].to_string(),
                                }
=======
                                }

                                package = VoltPackage {
                                    name: package_name.replace(&name, ""),
                                    version: input_version,
                                    tarball: value["tarball"].to_string().replace("\"", ""),
                                    bin: None,
                                    integrity: hash.clone(),
                                    peer_dependencies: None,
                                    dependencies: None,
                                };

                                return Ok((
                                    PackageInfo {
                                        name: package_name,
                                        version: Some(available_versions[0].to_string()),
                                    },
                                    hash,
                                    package,
                                    num_deps == 0,
                                ));
                            }
                            None => {
                                return Err(VoltError::HashLookupError {
                                    version: available_versions[0].to_string(),
                                }
>>>>>>> 8c082c35
                                .into());
                            }
                        }
                    }
                }
                StatusCode::NOT_FOUND => {
                    if retries == MAX_RETRIES {
                        return Err(VoltError::VersionLookupError { name: package_name }.into());
                    }
                }
                _ => {
                    if retries == MAX_RETRIES {
                        return Err(VoltError::PackageNotFound {
                            url: format!("https://registry.npmjs.org/{}", package_name),
                            package_name: package_name.to_string(),
                        }
                        .into());
                    }
                }
            }

            retries += 1;
        }
    } else {
        Err(VoltError::UnknownError.into())
    }
}

pub async fn get_versions(
    packages: &[PackageInfo],
) -> Result<Vec<(PackageInfo, String, VoltPackage, bool)>> {
    packages
        .to_owned()
        .into_iter()
        .map(get_version)
        .collect::<FuturesOrdered<_>>()
        .try_collect::<Vec<(PackageInfo, String, VoltPackage, bool)>>()
        .await
}<|MERGE_RESOLUTION|>--- conflicted
+++ resolved
@@ -1,21 +1,17 @@
-<<<<<<< HEAD
 /*
-    Copyright 2021 Volt Contributors
-=======
-use miette::Result;
->>>>>>> 8c082c35
-
-    Licensed under the Apache License, Version 2.0 (the "License");
-    you may not use this file except in compliance with the License.
-    You may obtain a copy of the License at
-
-        http://www.apache.org/licenses/LICENSE-2.0
-
-    Unless required by applicable law or agreed to in writing, software
-    distributed under the License is distributed on an "AS IS" BASIS,
-    WITHOUT WARRANTIES OR CONDITIONS OF ANY KIND, either express or implied.
-    See the License for the specific language governing permissions and
-    limitations under the License.
+Copyright 2021 Volt Contributors
+
+Licensed under the Apache License, Version 2.0 (the "License");
+you may not use this file except in compliance with the License.
+You may obtain a copy of the License at
+
+http://www.apache.org/licenses/LICENSE-2.0
+
+Unless required by applicable law or agreed to in writing, software
+distributed under the License is distributed on an "AS IS" BASIS,
+WITHOUT WARRANTIES OR CONDITIONS OF ANY KIND, either express or implied.
+See the License for the specific language governing permissions and
+limitations under the License.
 */
 
 use crate::commands::add::PackageInfo;
@@ -86,10 +82,7 @@
                     .header("accept-encoding", "gzip,deflate")
                     .header("connection", "keep-alive")
                     .header("host", "registry.npmjs.org")
-<<<<<<< HEAD
                     .ssl_options(SslOption::DANGER_ACCEPT_REVOKED_CERTS)
-=======
->>>>>>> 8c082c35
                     .body("")
                     .map_err(VoltError::RequestBuilderError)?;
 
@@ -402,10 +395,6 @@
             .header("accept-encoding", "gzip, deflate, br")
             .header("connection", "keep-alive")
             .header("host", "registry.npmjs.org")
-<<<<<<< HEAD
-=======
-            // .version_negotiation(VersionNegotiation::http11())
->>>>>>> 8c082c35
             .body("")
             .map_err(VoltError::RequestBuilderError)?;
 
@@ -489,7 +478,6 @@
                                         hash = format!("sha512-{}", hash);
                                     }
                                     _ => {}
-<<<<<<< HEAD
                                 }
 
                                 package = VoltPackage {
@@ -516,34 +504,6 @@
                                 return Err(VoltError::HashLookupError {
                                     version: available_versions[0].to_string(),
                                 }
-=======
-                                }
-
-                                package = VoltPackage {
-                                    name: package_name.replace(&name, ""),
-                                    version: input_version,
-                                    tarball: value["tarball"].to_string().replace("\"", ""),
-                                    bin: None,
-                                    integrity: hash.clone(),
-                                    peer_dependencies: None,
-                                    dependencies: None,
-                                };
-
-                                return Ok((
-                                    PackageInfo {
-                                        name: package_name,
-                                        version: Some(available_versions[0].to_string()),
-                                    },
-                                    hash,
-                                    package,
-                                    num_deps == 0,
-                                ));
-                            }
-                            None => {
-                                return Err(VoltError::HashLookupError {
-                                    version: available_versions[0].to_string(),
-                                }
->>>>>>> 8c082c35
                                 .into());
                             }
                         }
