--- conflicted
+++ resolved
@@ -32,7 +32,6 @@
 miette = { version = "3.2.0", features = ["fancy"] }
 rand = "0.8.4"
 regex = "1.5.4"
-<<<<<<< HEAD
 reqwest = { version = "0.11.4", features = [
   "blocking",
   "json",
@@ -40,10 +39,6 @@
   "brotli",
 ], default-features = false }
 rslint_cli = "0.3.0"
-=======
-reqwest = { version = "0.11.6", features = ["blocking", "json", "rustls-tls", "brotli"], default-features = false }
-rslint_cli = "0.3.1"
->>>>>>> 34267f84
 rslint_config = "0.2.0"
 rslint_core = "0.3.0"
 rslint_errors = "0.2.0"
